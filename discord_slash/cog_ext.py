import typing
from .model import CogCommandObject, CogSubcommandObject


def cog_slash(*,
              name: str = None,
              description: str = None,
              auto_convert: dict = None,
              guild_ids: typing.List[int] = None,
              options: typing.List[dict] = None):
    """
    Decorator for Cog to add slash command.\n
    Almost same as :func:`.client.SlashCommand.slash`.

    Example:

    .. code-block:: python

        class ExampleCog(commands.Cog):
            def __init__(self, bot):
                if not hasattr(bot, "slash"):
                    # Creates new SlashCommand instance to bot if bot doesn't have.
                    bot.slash = SlashCommand(bot, override_type=True)
                self.bot = bot
                self.bot.slash.get_cog_commands(self)

            def cog_unload(self):
                self.bot.slash.remove_cog_commands(self)

            @cog_ext.cog_slash(name="ping")
            async def ping(self, ctx: SlashContext):
                await ctx.send(content="Pong!")

    :param name: Name of the slash command. Default name of the coroutine.
    :type name: str
    :param description: Description of the slash command. Default ``None``.
    :type description: str
    :param auto_convert: Dictionary of how to convert option values. Default ``None``.
    :type auto_convert: dict
    :param guild_ids: List of Guild ID of where the command will be used. Default ``None``, which will be global command.
    :type guild_ids: List[int]
    :param options: Options of the slash command. This will affect ``auto_convert`` and command data at Discord API. Default ``None``.
    :type options: List[dict]
    """
<<<<<<< HEAD
    def wrapper(cmd):
        desc = description or inspect.getdoc(cmd) or "No description"
        if options is None:
            opts = manage_commands.generate_options(cmd, desc)
        else:
            opts = options

        if opts:
            auto_conv = manage_commands.generate_auto_convert(opts)
        else:
            auto_conv = auto_convert
=======
    if options:
        # Overrides original auto_convert.
        auto_convert = {}
        for x in options:
            if x["type"] < 3:
                raise Exception("Please use `cog_subcommand()` decorator for cog subcommands!")
            auto_convert[x["name"]] = x["type"]
>>>>>>> ad3f82d5

    def wrapper(cmd):
        _cmd = {
            "func": cmd,
<<<<<<< HEAD
            "description": desc,
            "auto_convert": auto_conv,
=======
            "description": description if description else "No description.",
            "auto_convert": auto_convert,
>>>>>>> ad3f82d5
            "guild_ids": guild_ids,
            "api_options": options if options else [],
            "has_subcommands": False
        }
        return CogCommandObject(name or cmd.__name__, _cmd)
    return wrapper


def cog_subcommand(*,
                   base,
                   subcommand_group=None,
                   name=None,
                   description: str = None,
                   base_description: str = None,
                   base_desc: str = None,
                   subcommand_group_description: str = None,
                   sub_group_desc: str = None,
                   auto_convert: dict = None,
                   guild_ids: typing.List[int] = None,
                   options: typing.List[dict] = None):
    """
    Decorator for Cog to add subcommand.\n
    Almost same as :func:`.client.SlashCommand.subcommand`.

    Example:

    .. code-block:: python

        class ExampleCog(commands.Cog):
            def __init__(self, bot):
                if not hasattr(bot, "slash"):
                    # Creates new SlashCommand instance to bot if bot doesn't have.
                    bot.slash = SlashCommand(bot, override_type=True)
                self.bot = bot
                self.bot.slash.get_cog_commands(self)

            def cog_unload(self):
                self.bot.slash.remove_cog_commands(self)

            @cog_ext.cog_subcommand(base="group", name="say")
            async def group_say(self, ctx: SlashContext, text: str):
                await ctx.send(content=text)

    :param base: Name of the base command.
    :type base: str
    :param subcommand_group: Name of the subcommand group, if any. Default ``None`` which represents there is no sub group.
    :type subcommand_group: str
    :param name: Name of the subcommand. Default name of the coroutine.
    :type name: str
    :param description: Description of the subcommand. Default ``None``.
    :type description: str
    :param base_description: Description of the base command. Default ``None``.
    :type base_description: str
    :param base_desc: Alias of ``base_description``.
    :param subcommand_group_description: Description of the subcommand_group. Default ``None``.
    :type subcommand_group_description: str
    :param sub_group_desc: Alias of ``subcommand_group_description``.
    :param auto_convert: Dictionary of how to convert option values. Default ``None``.
    :type auto_convert: dict
    :param guild_ids: List of guild ID of where the command will be used. Default ``None``, which will be global command.
    :type guild_ids: List[int]
    :param options: Options of the subcommand. This will affect ``auto_convert`` and command data at Discord API. Default ``None``.
    :type options: List[dict]
    """

    if options:
        # Overrides original auto_convert.
        auto_convert = {}
        for x in options:
            if x["type"] < 3:
                raise Exception("You can't use subcommand or subcommand_group type!")
            auto_convert[x["name"]] = x["type"]

<<<<<<< HEAD
        if opts:
            auto_conv = manage_commands.generate_auto_convert(opts)
        else:
            auto_conv = auto_convert
=======
    base_description = base_description if base_description else base_desc
    subcommand_group_description = subcommand_group_description if subcommand_group_description else sub_group_desc
>>>>>>> ad3f82d5

    def wrapper(cmd):
        _sub = {
            "func": cmd,
<<<<<<< HEAD
            "name": name or cmd.__name__,
            "description": desc,
            "base_desc": base_description or "No Description.",
            "sub_group_desc": subcommand_group_description or "No Description.",
            "auto_convert": auto_conv,
=======
            "name": cmd.__name__ if not name else name,
            "description": description if description else "No Description.",
            "base_desc": base_description if base_description else "No Description.",
            "sub_group_desc": subcommand_group_description if subcommand_group_description else "No Description.",
            "auto_convert": auto_convert,
>>>>>>> ad3f82d5
            "guild_ids": guild_ids,
            "api_options": options if options else []
        }
        return CogSubcommandObject(_sub, base, cmd.__name__ if not name else name, subcommand_group)
    return wrapper<|MERGE_RESOLUTION|>--- conflicted
+++ resolved
@@ -42,7 +42,6 @@
     :param options: Options of the slash command. This will affect ``auto_convert`` and command data at Discord API. Default ``None``.
     :type options: List[dict]
     """
-<<<<<<< HEAD
     def wrapper(cmd):
         desc = description or inspect.getdoc(cmd) or "No description"
         if options is None:
@@ -54,26 +53,12 @@
             auto_conv = manage_commands.generate_auto_convert(opts)
         else:
             auto_conv = auto_convert
-=======
-    if options:
-        # Overrides original auto_convert.
-        auto_convert = {}
-        for x in options:
-            if x["type"] < 3:
-                raise Exception("Please use `cog_subcommand()` decorator for cog subcommands!")
-            auto_convert[x["name"]] = x["type"]
->>>>>>> ad3f82d5
 
     def wrapper(cmd):
         _cmd = {
             "func": cmd,
-<<<<<<< HEAD
             "description": desc,
             "auto_convert": auto_conv,
-=======
-            "description": description if description else "No description.",
-            "auto_convert": auto_convert,
->>>>>>> ad3f82d5
             "guild_ids": guild_ids,
             "api_options": options if options else [],
             "has_subcommands": False
@@ -147,32 +132,19 @@
                 raise Exception("You can't use subcommand or subcommand_group type!")
             auto_convert[x["name"]] = x["type"]
 
-<<<<<<< HEAD
         if opts:
             auto_conv = manage_commands.generate_auto_convert(opts)
         else:
             auto_conv = auto_convert
-=======
-    base_description = base_description if base_description else base_desc
-    subcommand_group_description = subcommand_group_description if subcommand_group_description else sub_group_desc
->>>>>>> ad3f82d5
 
     def wrapper(cmd):
         _sub = {
             "func": cmd,
-<<<<<<< HEAD
             "name": name or cmd.__name__,
             "description": desc,
             "base_desc": base_description or "No Description.",
             "sub_group_desc": subcommand_group_description or "No Description.",
             "auto_convert": auto_conv,
-=======
-            "name": cmd.__name__ if not name else name,
-            "description": description if description else "No Description.",
-            "base_desc": base_description if base_description else "No Description.",
-            "sub_group_desc": subcommand_group_description if subcommand_group_description else "No Description.",
-            "auto_convert": auto_convert,
->>>>>>> ad3f82d5
             "guild_ids": guild_ids,
             "api_options": options if options else []
         }
